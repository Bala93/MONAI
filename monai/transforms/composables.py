--- conflicted
+++ resolved
@@ -24,13 +24,8 @@
 from monai.transforms.transforms import (AddChannel, AsChannelFirst, Flip, LoadNifti, NormalizeIntensity, Orientation,
                                          Rand2DElastic, Rand3DElastic, RandAffine, Rescale, Resize, Rotate, Rotate90,
                                          ScaleIntensityRange, Spacing, SpatialCrop, Zoom, ToTensor, LoadPNG,
-<<<<<<< HEAD
-                                         AsChannelLast, ThresholdIntensity)
+                                         AsChannelLast, ThresholdIntensity, AdjustContrast, RandAdjustContrast)
 from monai.transforms.utils import (create_grid, generate_pos_neg_label_crop_centers, generate_spatial_bounding_box)
-=======
-                                         AsChannelLast, ThresholdIntensity, AdjustContrast, RandAdjustContrast)
-from monai.transforms.utils import (create_grid, generate_pos_neg_label_crop_centers)
->>>>>>> 40423563
 from monai.utils.misc import ensure_tuple
 
 
