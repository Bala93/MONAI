--- conflicted
+++ resolved
@@ -198,10 +198,6 @@
         return d
 
 
-<<<<<<< HEAD
-=======
-@export
-@alias('LoadPNGD', 'LoadPNGDict')
 class LoadPNGd(MapTransform):
     """
     dictionary-based wrapper of LoadPNG.
@@ -224,9 +220,6 @@
         return d
 
 
-@export
-@alias('AsChannelFirstD', 'AsChannelFirstDict')
->>>>>>> dbb3bc96
 class AsChannelFirstd(MapTransform):
     """
     dictionary-based wrapper of AsChannelFirst.
@@ -1004,6 +997,7 @@
 SpacingD = SpacingDict = Spacingd
 OrientationD = OrientationDict = Orientationd
 LoadNiftiD = LoadNiftiDict = LoadNiftid
+LoadPNGD = LoadPNGDict = LoadPNGd
 AsChannelFirstD = AsChannelFirstDict = AsChannelFirstd
 AddChannelD = AddChannelDict = AddChanneld
 ToTensorD = ToTensorDict = ToTensord
