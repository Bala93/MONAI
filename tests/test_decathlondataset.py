--- conflicted
+++ resolved
@@ -16,10 +16,7 @@
 
 from monai.apps import DecathlonDataset
 from monai.transforms import AddChanneld, Compose, LoadImaged, ScaleIntensityd, ToTensord
-<<<<<<< HEAD
-=======
 from monai.utils.enums import PostFix
->>>>>>> 9ae183ba
 from tests.utils import skip_if_downloading_fails, skip_if_quick
 
 
